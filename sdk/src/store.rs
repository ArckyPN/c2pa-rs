--- conflicted
+++ resolved
@@ -37,8 +37,6 @@
 };
 #[cfg(all(feature = "v1_api", feature = "file_io"))]
 use crate::jumbf_io::{object_locations, remove_jumbf_from_file};
-#[cfg(all(feature = "file_io", feature = "v1_api"))]
-use crate::utils::io_utils::tempdirectory;
 use crate::{
     assertion::{
         Assertion, AssertionBase, AssertionData, AssertionDecodeError, AssertionDecodeErrorCause,
@@ -80,6 +78,8 @@
 };
 #[cfg(feature = "v1_api")]
 use crate::{external_manifest::ManifestPatchCallback, RemoteSigner};
+#[cfg(all(feature = "file_io", feature = "v1_api"))]
+use tempfile::tempdir;
 
 const MANIFEST_STORE_EXT: &str = "c2pa"; // file extension for external manifests
 
@@ -770,13 +770,17 @@
 
     /// Convert this claims store to a JUMBF box.
     #[allow(unused)] // used in tests
+    #[async_generic(async_signature(
+        &self,
+        signer: &dyn AsyncSigner,
+    ))]
     pub fn to_jumbf(&self, signer: &dyn Signer) -> Result<Vec<u8>> {
         self.to_jumbf_internal(signer.reserve_size())
     }
 
     /// Convert this claims store to a JUMBF box.
     #[cfg(feature = "v1_api")]
-    pub fn to_jumbf_async(&self, signer: &dyn AsyncSigner) -> Result<Vec<u8>> {
+    pub fn to_jumbf_async_v1(&self, signer: &dyn AsyncSigner) -> Result<Vec<u8>> {
         self.to_jumbf_internal(signer.reserve_size())
     }
 
@@ -2283,19 +2287,14 @@
             None => return Err(Error::UnsupportedType),
         }
 
-<<<<<<< HEAD
-        let mut validation_log = OneShotStatusTracker::default();
+        let mut validation_log =
+            StatusTracker::with_error_behavior(ErrorBehavior::StopOnFirstError);
 
         let jumbf = if _sync {
             self.to_jumbf(signer)?
         } else {
-            self.to_jumbf_async(signer)?
+            self.to_jumbf_async(signer).await?
         };
-=======
-        let mut validation_log =
-            StatusTracker::with_error_behavior(ErrorBehavior::StopOnFirstError);
-        let jumbf = self.to_jumbf(signer)?;
->>>>>>> 4476f50d
 
         // use temp store so mulitple calls will work (the Store is not finalized this way)
         let mut temp_store = Store::from_jumbf(&jumbf, &mut validation_log)?;
@@ -2697,7 +2696,7 @@
     ) -> Result<Vec<u8>> {
         // set up temp dir, contents auto deleted
 
-        let td = tempdirectory()?;
+        let td = tempdir()?;
         let temp_path = td.path();
         let temp_file = temp_path.join(
             dest_path
@@ -2751,7 +2750,7 @@
         dest_path: &Path,
     ) -> Result<Vec<u8>> {
         // set up temp dir, contents auto deleted
-        let td = tempdirectory()?;
+        let td = tempdir()?;
         let temp_path = td.path();
         let temp_file = temp_path.join(
             dest_path
@@ -2808,7 +2807,7 @@
         dest_path: &Path,
     ) -> Result<Vec<u8>> {
         // set up temp dir, contents auto deleted
-        let td = tempdirectory()?;
+        let td = tempdir()?;
         let temp_path = td.path();
         let temp_file = temp_path.join(
             dest_path
@@ -3930,7 +3929,7 @@
     AssertionCountMismatch { expected: usize, found: usize },
 }
 
-#[cfg(test)]
+/* #[cfg(test)]
 #[cfg(feature = "file_io")]
 pub mod tests {
     #![allow(clippy::expect_used)]
@@ -3944,6 +3943,7 @@
     use memchr::memmem;
     use serde::Serialize;
     use sha2::{Digest, Sha256};
+    use tempfile::tempdir;
 
     use super::*;
     use crate::{
@@ -3993,7 +3993,7 @@
     fn test_jumbf_generation() {
         // test adding to actual image
         let ap = fixture_path("earth_apollo17.jpg");
-        let temp_dir = tempdirectory().expect("temp dir");
+        let temp_dir = tempdir().expect("temp dir");
         let op = temp_dir_path(&temp_dir, "test-image.jpg");
 
         // Create claims store.
@@ -4120,7 +4120,7 @@
 
         use crate::ClaimGeneratorInfo;
         let ap = fixture_path("earth_apollo17.jpg");
-        let temp_dir = tempdirectory().expect("temp dir");
+        let temp_dir = tempdir().expect("temp dir");
         let op = temp_dir_path(&temp_dir, "test-image.jpg");
 
         // Create claims store.
@@ -4175,6 +4175,387 @@
         let new_store = Store::load_from_asset(&op, true, &mut report).unwrap();
 
         assert!(!report.has_any_error());
+
+        // dump store and compare to original
+        for claim in new_store.claims() {
+            let _restored_json = claim
+                .to_json(AssertionStoreJsonFormat::OrderedList, false)
+                .unwrap();
+            let _orig_json = store
+                .get_claim(&claim.label())
+                .unwrap()
+                .to_json(AssertionStoreJsonFormat::OrderedList, false)
+                .unwrap();
+
+            // these better match
+            //assert_eq!(orig_json, restored_json);
+            //assert_eq!(claim.hash(), store.claims()[idx].hash());
+
+            println!(
+                "Claim: {} \n{}",
+                claim.label(),
+                claim
+                    .to_json(AssertionStoreJsonFormat::OrderedListNoBinary, true)
+                    .expect("could not restore from json")
+            );
+
+            for hashed_uri in claim.assertions() {
+                let (label, instance) = Claim::assertion_label_from_link(&hashed_uri.url());
+                claim.get_claim_assertion(&label, instance).unwrap();
+            }
+        }
+    }
+
+    #[test]
+    #[cfg(feature = "file_io")]
+    fn test_bad_claim_v2_generation() {
+        // first assertion must be Actiion c2pa.opened, c2pa.created
+        let action = Actions::new().add_action(Action::new("c2pa.opened"));
+        let edit_action = Actions::new().add_action(Action::new("c2pa.edited"));
+
+        let my_content = r#"{"my_tag": "some value I will replace"}"#;
+        let my_label = "com.mycompany.myassertion";
+        let user = crate::assertions::User::new(my_label, my_content);
+
+        // test adding non opened or created assertion first
+        let mut claimv2 = Claim::new("Photoshop", Some("Adobe"), 2);
+        // ok to have other assertions first
+        claimv2.add_assertion(&user).unwrap();
+        // not ok to have other actions first
+        claimv2.add_assertion(&edit_action).unwrap_err();
+
+        // test adding mulitple opened or created
+        let mut claimv2 = Claim::new("Photoshop", Some("Adobe"), 2);
+        claimv2.add_assertion(&action).unwrap();
+        claimv2.add_assertion(&action).unwrap_err();
+    }
+
+    #[test]
+    #[cfg(feature = "file_io")]
+    fn test_unknown_asset_type_generation() {
+        // test adding to actual image
+        let ap = fixture_path("unsupported_type.txt");
+        let temp_dir = tempdir().expect("temp dir");
+        let op = temp_dir_path(&temp_dir, "unsupported_type.txt");
+
+        // Create claims store.
+        let mut store = Store::new();
+
+        // Create a new claim.
+        let claim1 = create_test_claim().unwrap();
+
+        // Create a new claim.
+        let mut claim2 = Claim::new("Photoshop", Some("Adobe"), 1);
+        create_editing_claim(&mut claim2).unwrap();
+
+        // Create a 3rd party claim
+        let mut claim_capture = Claim::new("capture", Some("claim_capture"), 1);
+        create_capture_claim(&mut claim_capture).unwrap();
+
+        // Do we generate JUMBF?
+        let signer = test_signer(SigningAlg::Ps256);
+
+        // Move the claim to claims list. Note this is not real, the claims would have to be signed in between commits
+        store.commit_claim(claim1).unwrap();
+        store.save_to_asset(&ap, signer.as_ref(), &op).unwrap();
+
+        // read from new file
+        let new_store = Store::load_from_asset(
+            &op,
+            true,
+            &mut StatusTracker::with_error_behavior(ErrorBehavior::StopOnFirstError),
+        )
+        .unwrap();
+
+        // can  we get by the ingredient data back
+
+        // dump store and compare to original
+        for claim in new_store.claims() {
+            let _restored_json = claim
+                .to_json(AssertionStoreJsonFormat::OrderedList, false)
+                .unwrap();
+            let _orig_json = store
+                .get_claim(&claim.label())
+                .unwrap()
+                .to_json(AssertionStoreJsonFormat::OrderedList, false)
+                .unwrap();
+
+            println!(
+                "Claim: {} \n{}",
+                claim.label(),
+                claim
+                    .to_json(AssertionStoreJsonFormat::OrderedListNoBinary, true)
+                    .expect("could not restore from json")
+            );
+
+            for hashed_uri in claim.assertions() {
+                let (label, instance) = Claim::assertion_label_from_link(&hashed_uri.url());
+                claim.get_claim_assertion(&label, instance).unwrap();
+            }
+        }
+    }
+
+    struct BadSigner {}
+
+    impl Signer for BadSigner {
+        fn sign(&self, _data: &[u8]) -> Result<Vec<u8>> {
+            Ok(b"not a valid signature".to_vec())
+        }
+
+        fn alg(&self) -> SigningAlg {
+            SigningAlg::Ps256
+        }
+
+        fn certs(&self) -> Result<Vec<Vec<u8>>> {
+            Ok(Vec::new())
+        }
+
+        fn reserve_size(&self) -> usize {
+            42
+        }
+    }
+
+    #[test]
+    #[cfg(feature = "file_io")]
+    fn test_detects_unverifiable_signature() {
+        // test adding to actual image
+        let ap = fixture_path("earth_apollo17.jpg");
+        let temp_dir = tempdir().expect("temp dir");
+        let op = temp_dir_path(&temp_dir, "test-image-unverified.jpg");
+
+        let mut store = Store::new();
+
+        let claim = create_test_claim().unwrap();
+
+        let signer = BadSigner {};
+
+        // JUMBF generation should fail because this signature won't validate.
+        store.commit_claim(claim).unwrap();
+
+        // TO DO: This generates a log spew when running this test.
+        // I don't have time to fix this right now.
+        // [(date) ERROR c2pa::store] Signature that was just generated does not validate: CoseCbor
+
+        store.save_to_asset(&ap, &signer, &op).unwrap_err();
+    }
+
+    #[test]
+    #[cfg(feature = "file_io")]
+    fn test_sign_with_expired_cert() {
+        use c2pa_crypto::raw_signature::SigningAlg;
+
+        use crate::create_signer;
+
+        // test adding to actual image
+        let ap = fixture_path("earth_apollo17.jpg");
+        let temp_dir = tempdir().expect("temp dir");
+        let op = temp_dir_path(&temp_dir, "test-image-expired-cert.jpg");
+
+        let mut store = Store::new();
+
+        let claim = create_test_claim().unwrap();
+
+        let signcert_path = fixture_path("rsa-pss256_key-expired.pub");
+        let pkey_path = fixture_path("rsa-pss256-expired.pem");
+        let signer =
+            create_signer::from_files(signcert_path, pkey_path, SigningAlg::Ps256, None).unwrap();
+
+        store.commit_claim(claim).unwrap();
+
+        let r = store.save_to_asset(&ap, &signer, &op);
+        assert!(r.is_err());
+        assert_eq!(
+            r.err().unwrap().to_string(),
+            "the certificate was not valid at time of signing"
+        );
+    }
+
+    #[test]
+    #[cfg(feature = "file_io")]
+    fn test_jumbf_replacement_generation() {
+        // Create claims store.
+        let mut store = Store::new();
+
+        // Create a new claim.
+        let claim1 = create_test_claim().unwrap();
+        store.commit_claim(claim1).unwrap();
+
+        // do we generate JUMBF
+        let jumbf_bytes = store.to_jumbf_internal(512).unwrap();
+        assert!(!jumbf_bytes.is_empty());
+
+        // test adding to actual image
+        let ap = fixture_path("prerelease.jpg");
+        let temp_dir = tempdir().expect("temp dir");
+        let op = temp_dir_path(&temp_dir, "replacement_test.jpg");
+
+        // grab jumbf from original
+        let original_jumbf = load_jumbf_from_file(&ap).unwrap();
+
+        // replace with new jumbf
+        save_jumbf_to_file(&jumbf_bytes, &ap, Some(&op)).unwrap();
+
+        let saved_jumbf = load_jumbf_from_file(&op).unwrap();
+
+        // saved data should be the new data
+        assert_eq!(&jumbf_bytes, &saved_jumbf);
+
+        // original data should not be in file anymore check for first 1k
+        let buf = fs::read(&op).unwrap();
+        assert_eq!(memmem::find(&buf, &original_jumbf[0..1024]), None);
+    }
+
+    #[cfg_attr(not(target_arch = "wasm32"), actix::test)]
+    #[cfg_attr(target_os = "wasi", wstd::test)]
+    async fn test_jumbf_generation_async() {
+        let signer = async_test_signer(SigningAlg::Ps256);
+
+        // test adding to actual image
+        let ap = fixture_path("earth_apollo17.jpg");
+        let temp_dir = tempdir().expect("temp dir");
+        let op = temp_dir_path(&temp_dir, "test-async.jpg");
+
+        // Create claims store.
+        let mut store = Store::new();
+
+        // Create a new claim.
+        let claim1 = create_test_claim().unwrap();
+
+        // Create a new claim.
+        let mut claim2 = Claim::new("Photoshop", Some("Adobe"), 1);
+        create_editing_claim(&mut claim2).unwrap();
+
+        // Create a 3rd party claim
+        let mut claim_capture = Claim::new("capture", Some("claim_capture"), 1);
+        create_capture_claim(&mut claim_capture).unwrap();
+
+        // Test generate JUMBF
+        // Get labels for label test
+        let claim1_label = claim1.label().to_string();
+        let capture = claim_capture.label().to_string();
+        let claim2_label = claim2.label().to_string();
+
+        store.commit_claim(claim1).unwrap();
+        store.save_to_asset_async(&ap, &signer, &op).await.unwrap();
+        store.commit_claim(claim_capture).unwrap();
+        store.save_to_asset_async(&ap, &signer, &op).await.unwrap();
+        store.commit_claim(claim2).unwrap();
+        store.save_to_asset_async(&ap, &signer, &op).await.unwrap();
+
+        // test finding claims by label
+        let c1 = store.get_claim(&claim1_label);
+        let c2 = store.get_claim(&capture);
+        let c3 = store.get_claim(&claim2_label);
+        assert_eq!(&claim1_label, c1.unwrap().label());
+        assert_eq!(&capture, c2.unwrap().label());
+        assert_eq!(claim2_label, c3.unwrap().label());
+
+        // Do we generate JUMBF
+        let jumbf_bytes = store.to_jumbf_internal(signer.reserve_size()).unwrap();
+        assert!(!jumbf_bytes.is_empty());
+
+        // write to new file
+        println!("Provenance: {}\n", store.provenance_path().unwrap());
+
+        // make sure we can read from new file
+        let mut report = StatusTracker::default();
+        let new_store = Store::load_from_asset(&op, false, &mut report).unwrap();
+        Store::verify_store_async(
+            &new_store,
+            &mut ClaimAssetData::Path(op.as_path()),
+            &mut report,
+        )
+        .await
+        .unwrap();
+
+        assert!(!report.has_any_error());
+    }
+
+    #[cfg(feature = "v1_api")]
+    #[cfg_attr(not(target_arch = "wasm32"), actix::test)]
+    #[cfg_attr(target_os = "wasi", wstd::test)]
+    async fn test_jumbf_generation_remote() {
+        // test adding to actual image
+        let ap = fixture_path("earth_apollo17.jpg");
+        let temp_dir = tempdir().expect("temp dir");
+        let op = temp_dir_path(&temp_dir, "test-async.jpg");
+
+        // Create claims store.
+        let mut store = Store::new();
+
+        // Create a new claim.
+        let claim1 = create_test_claim().unwrap();
+
+        // create my remote signer to map the CoseSign1 data back into the asset
+        let remote_signer = crate::utils::test::temp_remote_signer();
+
+        store.commit_claim(claim1).unwrap();
+        store
+            .save_to_asset_remote_signed(&ap, remote_signer.as_ref(), &op)
+            .await
+            .unwrap();
+
+        // make sure we can read from new file
+        let mut report = StatusTracker::default();
+        let new_store = Store::load_from_asset(&op, false, &mut report).unwrap();
+
+        Store::verify_store_async(
+            &new_store,
+            &mut ClaimAssetData::Path(op.as_path()),
+            &mut report,
+        )
+        .await
+        .unwrap();
+
+        assert!(!report.has_any_error());
+    }
+
+    #[test]
+    #[cfg(feature = "file_io")]
+    fn test_png_jumbf_generation() {
+        // test adding to actual image
+        let ap = fixture_path("libpng-test.png");
+        let temp_dir = tempdir().expect("temp dir");
+        let op = temp_dir_path(&temp_dir, "libpng-test-c2pa.png");
+
+        // Create claims store.
+        let mut store = Store::new();
+
+        // Create a new claim.
+        let claim1 = create_test_claim().unwrap();
+
+        // Create a new claim.
+        let mut claim2 = Claim::new("Photoshop", Some("Adobe"), 1);
+        create_editing_claim(&mut claim2).unwrap();
+
+        // Create a 3rd party claim
+        let mut claim_capture = Claim::new("capture", Some("claim_capture"), 1);
+        create_capture_claim(&mut claim_capture).unwrap();
+
+        // Do we generate JUMBF?
+        let signer = test_signer(SigningAlg::Ps256);
+
+        // Move the claim to claims list. Note this is not real, the claims would have to be signed in between commits
+        store.commit_claim(claim1).unwrap();
+        store.save_to_asset(&ap, signer.as_ref(), &op).unwrap();
+        store.commit_claim(claim_capture).unwrap();
+        store.save_to_asset(&ap, signer.as_ref(), &op).unwrap();
+        store.commit_claim(claim2).unwrap();
+        store.save_to_asset(&ap, signer.as_ref(), &op).unwrap();
+
+        // write to new file
+        println!("Provenance: {}\n", store.provenance_path().unwrap());
+
+        let mut report = StatusTracker::default();
+
+        // read from new file
+        let new_store = Store::load_from_asset(&op, true, &mut report).unwrap();
+
+        // can  we get by the ingredient data back
+        let _some_binary_data: Vec<u8> = vec![
+            0x0d, 0x0e, 0x0a, 0x0d, 0x0b, 0x0e, 0x0e, 0x0f, 0x0a, 0x0d, 0x0b, 0x0e, 0x0a, 0x0d,
+            0x0b, 0x0e,
+        ];
 
         // dump store and compare to original
         for claim in new_store.claims() {
@@ -4187,10 +4568,6 @@
                 .to_json(AssertionStoreJsonFormat::OrderedList, false)
                 .unwrap();
 
-            // these better match
-            //assert_eq!(orig_json, restored_json);
-            //assert_eq!(claim.hash(), store.claims()[idx].hash());
-
             println!(
                 "Claim: {} \n{}",
                 claim.label(),
@@ -4201,42 +4578,188 @@
 
             for hashed_uri in claim.assertions() {
                 let (label, instance) = Claim::assertion_label_from_link(&hashed_uri.url());
-                claim.get_claim_assertion(&label, instance).unwrap();
+                claim
+                    .get_claim_assertion(&label, instance)
+                    .expect("Should find assertion");
             }
         }
     }
 
     #[test]
     #[cfg(feature = "file_io")]
-    fn test_bad_claim_v2_generation() {
-        // first assertion must be Actiion c2pa.opened, c2pa.created
-        let action = Actions::new().add_action(Action::new("c2pa.opened"));
-        let edit_action = Actions::new().add_action(Action::new("c2pa.edited"));
-
-        let my_content = r#"{"my_tag": "some value I will replace"}"#;
-        let my_label = "com.mycompany.myassertion";
-        let user = crate::assertions::User::new(my_label, my_content);
-
-        // test adding non opened or created assertion first
-        let mut claimv2 = Claim::new("Photoshop", Some("Adobe"), 2);
-        // ok to have other assertions first
-        claimv2.add_assertion(&user).unwrap();
-        // not ok to have other actions first
-        claimv2.add_assertion(&edit_action).unwrap_err();
-
-        // test adding mulitple opened or created
-        let mut claimv2 = Claim::new("Photoshop", Some("Adobe"), 2);
-        claimv2.add_assertion(&action).unwrap();
-        claimv2.add_assertion(&action).unwrap_err();
-    }
-
+    fn test_get_data_boxes() {
+        // Create a new claim.
+        use crate::jumbf::labels::to_relative_uri;
+        let claim1 = create_test_claim().unwrap();
+
+        for (uri, db) in claim1.databoxes() {
+            // test full path
+            assert!(claim1.get_databox(uri).is_some());
+
+            // test with relative path
+            let rel_path = to_relative_uri(&uri.url());
+            let rel_hr = HashedUri::new(rel_path, uri.alg(), &uri.hash());
+            assert!(claim1.get_databox(&rel_hr).is_some());
+
+            // test values
+            assert_eq!(db, claim1.get_databox(uri).unwrap());
+        }
+    }
+
+    /*  reenable this test once we place for large test files
+        #[test]
+        #[cfg(feature = "file_io")]
+        fn test_arw_jumbf_generation() {
+            let ap = fixture_path("sample1.arw");
+            let temp_dir = tempdir().expect("temp dir");
+            let op = temp_dir_path(&temp_dir, "ssample1.arw");
+
+            // Create claims store.
+            let mut store = Store::new();
+
+            // Create a new claim.
+            let claim1 = create_test_claim().unwrap();
+
+            // Create a new claim.
+            let mut claim2 = Claim::new("Photoshop", Some("Adobe"), 1);
+            create_editing_claim(&mut claim2).unwrap();
+
+            // Create a 3rd party claim
+            let mut claim_capture = Claim::new("capture", Some("claim_capture"), 1);
+            create_capture_claim(&mut claim_capture).unwrap();
+
+            // Do we generate JUMBF?
+            let signer = test_signer(SigningAlg::Ps256);
+
+            // Move the claim to claims list. Note this is not real, the claims would have to be signed in between commmits
+            store.commit_claim(claim1).unwrap();
+            store.save_to_asset(&ap, signer.as_ref(), &op).unwrap();
+            store.commit_claim(claim_capture).unwrap();
+            store.save_to_asset(&op, signer.as_ref(), &op).unwrap();
+            store.commit_claim(claim2).unwrap();
+            store.save_to_asset(&op, signer.as_ref(), &op).unwrap();
+
+            // write to new file
+            println!("Provenance: {}\n", store.provenance_path().unwrap());
+
+            let mut report = StatusTracker::default();
+
+            // read from new file
+            let new_store = Store::load_from_asset(&op, true, &mut report).unwrap();
+
+            // can  we get by the ingredient data back
+            let _some_binary_data: Vec<u8> = vec![
+                0x0d, 0x0e, 0x0a, 0x0d, 0x0b, 0x0e, 0x0e, 0x0f, 0x0a, 0x0d, 0x0b, 0x0e, 0x0a, 0x0d,
+                0x0b, 0x0e,
+            ];
+
+            // dump store and compare to original
+            for claim in new_store.claims() {
+                let _restored_json = claim
+                    .to_json(AssertionStoreJsonFormat::OrderedList, false)
+                    .unwrap();
+                let _orig_json = store
+                    .get_claim(claim.label())
+                    .unwrap()
+                    .to_json(AssertionStoreJsonFormat::OrderedList, false)
+                    .unwrap();
+
+                println!(
+                    "Claim: {} \n{}",
+                    claim.label(),
+                    claim
+                        .to_json(AssertionStoreJsonFormat::OrderedListNoBinary, true)
+                        .expect("could not restore from json")
+                );
+
+                for hashed_uri in claim.assertions() {
+                    let (label, instance) = Claim::assertion_label_from_link(&hashed_uri.url());
+                    claim
+                        .get_claim_assertion(&label, instance)
+                        .expect("Should find assertion");
+                }
+            }
+        }
+        #[test]
+        #[cfg(feature = "file_io")]
+        fn test_nef_jumbf_generation() {
+            let ap = fixture_path("sample1.nef");
+            let temp_dir = tempdir().expect("temp dir");
+            let op = temp_dir_path(&temp_dir, "ssample1.nef");
+
+            // Create claims store.
+            let mut store = Store::new();
+
+            // Create a new claim.
+            let claim1 = create_test_claim().unwrap();
+
+            // Create a new claim.
+            let mut claim2 = Claim::new("Photoshop", Some("Adobe"), 1);
+            create_editing_claim(&mut claim2).unwrap();
+
+            // Create a 3rd party claim
+            let mut claim_capture = Claim::new("capture", Some("claim_capture"), 1);
+            create_capture_claim(&mut claim_capture).unwrap();
+
+            // Do we generate JUMBF?
+            let signer = test_signer(SigningAlg::Ps256);
+
+            // Move the claim to claims list. Note this is not real, the claims would have to be signed in between commmits
+            store.commit_claim(claim1).unwrap();
+            store.save_to_asset(&ap, signer.as_ref(), &op).unwrap();
+            store.commit_claim(claim_capture).unwrap();
+            store.save_to_asset(&op, signer.as_ref(), &op).unwrap();
+            store.commit_claim(claim2).unwrap();
+            store.save_to_asset(&op, signer.as_ref(), &op).unwrap();
+
+            // write to new file
+            println!("Provenance: {}\n", store.provenance_path().unwrap());
+
+            let mut report = StatusTracker::default();
+
+            // read from new file
+            let new_store = Store::load_from_asset(&op, true, &mut report).unwrap();
+
+            // can  we get by the ingredient data back
+            let _some_binary_data: Vec<u8> = vec![
+                0x0d, 0x0e, 0x0a, 0x0d, 0x0b, 0x0e, 0x0e, 0x0f, 0x0a, 0x0d, 0x0b, 0x0e, 0x0a, 0x0d,
+                0x0b, 0x0e,
+            ];
+
+            // dump store and compare to original
+            for claim in new_store.claims() {
+                let _restored_json = claim
+                    .to_json(AssertionStoreJsonFormat::OrderedList, false)
+                    .unwrap();
+                let _orig_json = store
+                    .get_claim(claim.label())
+                    .unwrap()
+                    .to_json(AssertionStoreJsonFormat::OrderedList, false)
+                    .unwrap();
+
+                println!(
+                    "Claim: {} \n{}",
+                    claim.label(),
+                    claim
+                        .to_json(AssertionStoreJsonFormat::OrderedListNoBinary, true)
+                        .expect("could not restore from json")
+                );
+
+                for hashed_uri in claim.assertions() {
+                    let (label, instance) = Claim::assertion_label_from_link(&hashed_uri.url());
+                    claim
+                        .get_claim_assertion(&label, instance)
+                        .expect("Should find assertion");
+                }
+            }
+        }
+    */
     #[test]
     #[cfg(feature = "file_io")]
-    fn test_unknown_asset_type_generation() {
-        // test adding to actual image
-        let ap = fixture_path("unsupported_type.txt");
-        let temp_dir = tempdirectory().expect("temp dir");
-        let op = temp_dir_path(&temp_dir, "unsupported_type.txt");
+    fn test_wav_jumbf_generation() {
+        let ap = fixture_path("sample1.wav");
+        let temp_dir = tempdir().expect("temp dir");
+        let op = temp_dir_path(&temp_dir, "ssample1.wav");
 
         // Create claims store.
         let mut store = Store::new();
@@ -4258,16 +4781,24 @@
         // Move the claim to claims list. Note this is not real, the claims would have to be signed in between commits
         store.commit_claim(claim1).unwrap();
         store.save_to_asset(&ap, signer.as_ref(), &op).unwrap();
+        store.commit_claim(claim_capture).unwrap();
+        store.save_to_asset(&op, signer.as_ref(), &op).unwrap();
+        store.commit_claim(claim2).unwrap();
+        store.save_to_asset(&op, signer.as_ref(), &op).unwrap();
+
+        // write to new file
+        println!("Provenance: {}\n", store.provenance_path().unwrap());
+
+        let mut report = StatusTracker::default();
 
         // read from new file
-        let new_store = Store::load_from_asset(
-            &op,
-            true,
-            &mut StatusTracker::with_error_behavior(ErrorBehavior::StopOnFirstError),
-        )
-        .unwrap();
+        let new_store = Store::load_from_asset(&op, true, &mut report).unwrap();
 
         // can  we get by the ingredient data back
+        let _some_binary_data: Vec<u8> = vec![
+            0x0d, 0x0e, 0x0a, 0x0d, 0x0b, 0x0e, 0x0e, 0x0f, 0x0a, 0x0d, 0x0b, 0x0e, 0x0a, 0x0d,
+            0x0b, 0x0e,
+        ];
 
         // dump store and compare to original
         for claim in new_store.claims() {
@@ -4290,233 +4821,19 @@
 
             for hashed_uri in claim.assertions() {
                 let (label, instance) = Claim::assertion_label_from_link(&hashed_uri.url());
-                claim.get_claim_assertion(&label, instance).unwrap();
-            }
-        }
-    }
-
-    struct BadSigner {}
-
-    impl Signer for BadSigner {
-        fn sign(&self, _data: &[u8]) -> Result<Vec<u8>> {
-            Ok(b"not a valid signature".to_vec())
-        }
-
-        fn alg(&self) -> SigningAlg {
-            SigningAlg::Ps256
-        }
-
-        fn certs(&self) -> Result<Vec<Vec<u8>>> {
-            Ok(Vec::new())
-        }
-
-        fn reserve_size(&self) -> usize {
-            42
+                claim
+                    .get_claim_assertion(&label, instance)
+                    .expect("Should find assertion");
+            }
         }
     }
 
     #[test]
     #[cfg(feature = "file_io")]
-    fn test_detects_unverifiable_signature() {
-        // test adding to actual image
-        let ap = fixture_path("earth_apollo17.jpg");
-        let temp_dir = tempdirectory().expect("temp dir");
-        let op = temp_dir_path(&temp_dir, "test-image-unverified.jpg");
-
-        let mut store = Store::new();
-
-        let claim = create_test_claim().unwrap();
-
-        let signer = BadSigner {};
-
-        // JUMBF generation should fail because this signature won't validate.
-        store.commit_claim(claim).unwrap();
-
-        // TO DO: This generates a log spew when running this test.
-        // I don't have time to fix this right now.
-        // [(date) ERROR c2pa::store] Signature that was just generated does not validate: CoseCbor
-
-        store.save_to_asset(&ap, &signer, &op).unwrap_err();
-    }
-
-    #[test]
-    #[cfg(feature = "file_io")]
-    fn test_sign_with_expired_cert() {
-        use c2pa_crypto::raw_signature::SigningAlg;
-
-        use crate::create_signer;
-
-        // test adding to actual image
-        let ap = fixture_path("earth_apollo17.jpg");
-        let temp_dir = tempdirectory().expect("temp dir");
-        let op = temp_dir_path(&temp_dir, "test-image-expired-cert.jpg");
-
-        let mut store = Store::new();
-
-        let claim = create_test_claim().unwrap();
-
-        let signcert_path = fixture_path("rsa-pss256_key-expired.pub");
-        let pkey_path = fixture_path("rsa-pss256-expired.pem");
-        let signer =
-            create_signer::from_files(signcert_path, pkey_path, SigningAlg::Ps256, None).unwrap();
-
-        store.commit_claim(claim).unwrap();
-
-        let r = store.save_to_asset(&ap, &signer, &op);
-        assert!(r.is_err());
-        assert_eq!(
-            r.err().unwrap().to_string(),
-            "the certificate was not valid at time of signing"
-        );
-    }
-
-    #[test]
-    #[cfg(feature = "file_io")]
-    fn test_jumbf_replacement_generation() {
-        // Create claims store.
-        let mut store = Store::new();
-
-        // Create a new claim.
-        let claim1 = create_test_claim().unwrap();
-        store.commit_claim(claim1).unwrap();
-
-        // do we generate JUMBF
-        let jumbf_bytes = store.to_jumbf_internal(512).unwrap();
-        assert!(!jumbf_bytes.is_empty());
-
-        // test adding to actual image
-        let ap = fixture_path("prerelease.jpg");
-        let temp_dir = tempdirectory().expect("temp dir");
-        let op = temp_dir_path(&temp_dir, "replacement_test.jpg");
-
-        // grab jumbf from original
-        let original_jumbf = load_jumbf_from_file(&ap).unwrap();
-
-        // replace with new jumbf
-        save_jumbf_to_file(&jumbf_bytes, &ap, Some(&op)).unwrap();
-
-        let saved_jumbf = load_jumbf_from_file(&op).unwrap();
-
-        // saved data should be the new data
-        assert_eq!(&jumbf_bytes, &saved_jumbf);
-
-        // original data should not be in file anymore check for first 1k
-        let buf = fs::read(&op).unwrap();
-        assert_eq!(memmem::find(&buf, &original_jumbf[0..1024]), None);
-    }
-
-    #[cfg_attr(not(target_arch = "wasm32"), actix::test)]
-    #[cfg_attr(target_os = "wasi", wstd::test)]
-    async fn test_jumbf_generation_async() {
-        let signer = async_test_signer(SigningAlg::Ps256);
-
-        // test adding to actual image
-        let ap = fixture_path("earth_apollo17.jpg");
-        let temp_dir = tempdirectory().expect("temp dir");
-        let op = temp_dir_path(&temp_dir, "test-async.jpg");
-
-        // Create claims store.
-        let mut store = Store::new();
-
-        // Create a new claim.
-        let claim1 = create_test_claim().unwrap();
-
-        // Create a new claim.
-        let mut claim2 = Claim::new("Photoshop", Some("Adobe"), 1);
-        create_editing_claim(&mut claim2).unwrap();
-
-        // Create a 3rd party claim
-        let mut claim_capture = Claim::new("capture", Some("claim_capture"), 1);
-        create_capture_claim(&mut claim_capture).unwrap();
-
-        // Test generate JUMBF
-        // Get labels for label test
-        let claim1_label = claim1.label().to_string();
-        let capture = claim_capture.label().to_string();
-        let claim2_label = claim2.label().to_string();
-
-        store.commit_claim(claim1).unwrap();
-        store.save_to_asset_async(&ap, &signer, &op).await.unwrap();
-        store.commit_claim(claim_capture).unwrap();
-        store.save_to_asset_async(&ap, &signer, &op).await.unwrap();
-        store.commit_claim(claim2).unwrap();
-        store.save_to_asset_async(&ap, &signer, &op).await.unwrap();
-
-        // test finding claims by label
-        let c1 = store.get_claim(&claim1_label);
-        let c2 = store.get_claim(&capture);
-        let c3 = store.get_claim(&claim2_label);
-        assert_eq!(&claim1_label, c1.unwrap().label());
-        assert_eq!(&capture, c2.unwrap().label());
-        assert_eq!(claim2_label, c3.unwrap().label());
-
-        // Do we generate JUMBF
-        let jumbf_bytes = store.to_jumbf_internal(signer.reserve_size()).unwrap();
-        assert!(!jumbf_bytes.is_empty());
-
-        // write to new file
-        println!("Provenance: {}\n", store.provenance_path().unwrap());
-
-        // make sure we can read from new file
-        let mut report = StatusTracker::default();
-        let new_store = Store::load_from_asset(&op, false, &mut report).unwrap();
-        Store::verify_store_async(
-            &new_store,
-            &mut ClaimAssetData::Path(op.as_path()),
-            &mut report,
-        )
-        .await
-        .unwrap();
-
-        assert!(!report.has_any_error());
-    }
-
-    #[cfg(feature = "v1_api")]
-    #[cfg_attr(not(target_arch = "wasm32"), actix::test)]
-    #[cfg_attr(target_os = "wasi", wstd::test)]
-    async fn test_jumbf_generation_remote() {
-        // test adding to actual image
-        let ap = fixture_path("earth_apollo17.jpg");
-        let temp_dir = tempdirectory().expect("temp dir");
-        let op = temp_dir_path(&temp_dir, "test-async.jpg");
-
-        // Create claims store.
-        let mut store = Store::new();
-
-        // Create a new claim.
-        let claim1 = create_test_claim().unwrap();
-
-        // create my remote signer to map the CoseSign1 data back into the asset
-        let remote_signer = crate::utils::test::temp_remote_signer();
-
-        store.commit_claim(claim1).unwrap();
-        store
-            .save_to_asset_remote_signed(&ap, remote_signer.as_ref(), &op)
-            .await
-            .unwrap();
-
-        // make sure we can read from new file
-        let mut report = StatusTracker::default();
-        let new_store = Store::load_from_asset(&op, false, &mut report).unwrap();
-
-        Store::verify_store_async(
-            &new_store,
-            &mut ClaimAssetData::Path(op.as_path()),
-            &mut report,
-        )
-        .await
-        .unwrap();
-
-        assert!(!report.has_any_error());
-    }
-
-    #[test]
-    #[cfg(feature = "file_io")]
-    fn test_png_jumbf_generation() {
-        // test adding to actual image
-        let ap = fixture_path("libpng-test.png");
-        let temp_dir = tempdirectory().expect("temp dir");
-        let op = temp_dir_path(&temp_dir, "libpng-test-c2pa.png");
+    fn test_avi_jumbf_generation() {
+        let ap = fixture_path("test.avi");
+        let temp_dir = tempdir().expect("temp dir");
+        let op = temp_dir_path(&temp_dir, "test.avi");
 
         // Create claims store.
         let mut store = Store::new();
@@ -4539,9 +4856,9 @@
         store.commit_claim(claim1).unwrap();
         store.save_to_asset(&ap, signer.as_ref(), &op).unwrap();
         store.commit_claim(claim_capture).unwrap();
-        store.save_to_asset(&ap, signer.as_ref(), &op).unwrap();
+        store.save_to_asset(&op, signer.as_ref(), &op).unwrap();
         store.commit_claim(claim2).unwrap();
-        store.save_to_asset(&ap, signer.as_ref(), &op).unwrap();
+        store.save_to_asset(&op, signer.as_ref(), &op).unwrap();
 
         // write to new file
         println!("Provenance: {}\n", store.provenance_path().unwrap());
@@ -4587,179 +4904,10 @@
 
     #[test]
     #[cfg(feature = "file_io")]
-    fn test_get_data_boxes() {
-        // Create a new claim.
-        use crate::jumbf::labels::to_relative_uri;
-        let claim1 = create_test_claim().unwrap();
-
-        for (uri, db) in claim1.databoxes() {
-            // test full path
-            assert!(claim1.get_databox(uri).is_some());
-
-            // test with relative path
-            let rel_path = to_relative_uri(&uri.url());
-            let rel_hr = HashedUri::new(rel_path, uri.alg(), &uri.hash());
-            assert!(claim1.get_databox(&rel_hr).is_some());
-
-            // test values
-            assert_eq!(db, claim1.get_databox(uri).unwrap());
-        }
-    }
-
-    /*  reenable this test once we place for large test files
-        #[test]
-        #[cfg(feature = "file_io")]
-        fn test_arw_jumbf_generation() {
-            let ap = fixture_path("sample1.arw");
-            let temp_dir = tempdirectory().expect("temp dir");
-            let op = temp_dir_path(&temp_dir, "ssample1.arw");
-
-            // Create claims store.
-            let mut store = Store::new();
-
-            // Create a new claim.
-            let claim1 = create_test_claim().unwrap();
-
-            // Create a new claim.
-            let mut claim2 = Claim::new("Photoshop", Some("Adobe"), 1);
-            create_editing_claim(&mut claim2).unwrap();
-
-            // Create a 3rd party claim
-            let mut claim_capture = Claim::new("capture", Some("claim_capture"), 1);
-            create_capture_claim(&mut claim_capture).unwrap();
-
-            // Do we generate JUMBF?
-            let signer = test_signer(SigningAlg::Ps256);
-
-            // Move the claim to claims list. Note this is not real, the claims would have to be signed in between commmits
-            store.commit_claim(claim1).unwrap();
-            store.save_to_asset(&ap, signer.as_ref(), &op).unwrap();
-            store.commit_claim(claim_capture).unwrap();
-            store.save_to_asset(&op, signer.as_ref(), &op).unwrap();
-            store.commit_claim(claim2).unwrap();
-            store.save_to_asset(&op, signer.as_ref(), &op).unwrap();
-
-            // write to new file
-            println!("Provenance: {}\n", store.provenance_path().unwrap());
-
-            let mut report = StatusTracker::default();
-
-            // read from new file
-            let new_store = Store::load_from_asset(&op, true, &mut report).unwrap();
-
-            // can  we get by the ingredient data back
-            let _some_binary_data: Vec<u8> = vec![
-                0x0d, 0x0e, 0x0a, 0x0d, 0x0b, 0x0e, 0x0e, 0x0f, 0x0a, 0x0d, 0x0b, 0x0e, 0x0a, 0x0d,
-                0x0b, 0x0e,
-            ];
-
-            // dump store and compare to original
-            for claim in new_store.claims() {
-                let _restored_json = claim
-                    .to_json(AssertionStoreJsonFormat::OrderedList, false)
-                    .unwrap();
-                let _orig_json = store
-                    .get_claim(claim.label())
-                    .unwrap()
-                    .to_json(AssertionStoreJsonFormat::OrderedList, false)
-                    .unwrap();
-
-                println!(
-                    "Claim: {} \n{}",
-                    claim.label(),
-                    claim
-                        .to_json(AssertionStoreJsonFormat::OrderedListNoBinary, true)
-                        .expect("could not restore from json")
-                );
-
-                for hashed_uri in claim.assertions() {
-                    let (label, instance) = Claim::assertion_label_from_link(&hashed_uri.url());
-                    claim
-                        .get_claim_assertion(&label, instance)
-                        .expect("Should find assertion");
-                }
-            }
-        }
-        #[test]
-        #[cfg(feature = "file_io")]
-        fn test_nef_jumbf_generation() {
-            let ap = fixture_path("sample1.nef");
-            let temp_dir = tempdirectory().expect("temp dir");
-            let op = temp_dir_path(&temp_dir, "ssample1.nef");
-
-            // Create claims store.
-            let mut store = Store::new();
-
-            // Create a new claim.
-            let claim1 = create_test_claim().unwrap();
-
-            // Create a new claim.
-            let mut claim2 = Claim::new("Photoshop", Some("Adobe"), 1);
-            create_editing_claim(&mut claim2).unwrap();
-
-            // Create a 3rd party claim
-            let mut claim_capture = Claim::new("capture", Some("claim_capture"), 1);
-            create_capture_claim(&mut claim_capture).unwrap();
-
-            // Do we generate JUMBF?
-            let signer = test_signer(SigningAlg::Ps256);
-
-            // Move the claim to claims list. Note this is not real, the claims would have to be signed in between commmits
-            store.commit_claim(claim1).unwrap();
-            store.save_to_asset(&ap, signer.as_ref(), &op).unwrap();
-            store.commit_claim(claim_capture).unwrap();
-            store.save_to_asset(&op, signer.as_ref(), &op).unwrap();
-            store.commit_claim(claim2).unwrap();
-            store.save_to_asset(&op, signer.as_ref(), &op).unwrap();
-
-            // write to new file
-            println!("Provenance: {}\n", store.provenance_path().unwrap());
-
-            let mut report = StatusTracker::default();
-
-            // read from new file
-            let new_store = Store::load_from_asset(&op, true, &mut report).unwrap();
-
-            // can  we get by the ingredient data back
-            let _some_binary_data: Vec<u8> = vec![
-                0x0d, 0x0e, 0x0a, 0x0d, 0x0b, 0x0e, 0x0e, 0x0f, 0x0a, 0x0d, 0x0b, 0x0e, 0x0a, 0x0d,
-                0x0b, 0x0e,
-            ];
-
-            // dump store and compare to original
-            for claim in new_store.claims() {
-                let _restored_json = claim
-                    .to_json(AssertionStoreJsonFormat::OrderedList, false)
-                    .unwrap();
-                let _orig_json = store
-                    .get_claim(claim.label())
-                    .unwrap()
-                    .to_json(AssertionStoreJsonFormat::OrderedList, false)
-                    .unwrap();
-
-                println!(
-                    "Claim: {} \n{}",
-                    claim.label(),
-                    claim
-                        .to_json(AssertionStoreJsonFormat::OrderedListNoBinary, true)
-                        .expect("could not restore from json")
-                );
-
-                for hashed_uri in claim.assertions() {
-                    let (label, instance) = Claim::assertion_label_from_link(&hashed_uri.url());
-                    claim
-                        .get_claim_assertion(&label, instance)
-                        .expect("Should find assertion");
-                }
-            }
-        }
-    */
-    #[test]
-    #[cfg(feature = "file_io")]
-    fn test_wav_jumbf_generation() {
-        let ap = fixture_path("sample1.wav");
-        let temp_dir = tempdirectory().expect("temp dir");
-        let op = temp_dir_path(&temp_dir, "ssample1.wav");
+    fn test_webp_jumbf_generation() {
+        let ap = fixture_path("sample1.webp");
+        let temp_dir = tempdir().expect("temp dir");
+        let op = temp_dir_path(&temp_dir, "sample1.webp");
 
         // Create claims store.
         let mut store = Store::new();
@@ -4830,157 +4978,9 @@
 
     #[test]
     #[cfg(feature = "file_io")]
-    fn test_avi_jumbf_generation() {
-        let ap = fixture_path("test.avi");
-        let temp_dir = tempdirectory().expect("temp dir");
-        let op = temp_dir_path(&temp_dir, "test.avi");
-
-        // Create claims store.
-        let mut store = Store::new();
-
-        // Create a new claim.
-        let claim1 = create_test_claim().unwrap();
-
-        // Create a new claim.
-        let mut claim2 = Claim::new("Photoshop", Some("Adobe"), 1);
-        create_editing_claim(&mut claim2).unwrap();
-
-        // Create a 3rd party claim
-        let mut claim_capture = Claim::new("capture", Some("claim_capture"), 1);
-        create_capture_claim(&mut claim_capture).unwrap();
-
-        // Do we generate JUMBF?
-        let signer = test_signer(SigningAlg::Ps256);
-
-        // Move the claim to claims list. Note this is not real, the claims would have to be signed in between commits
-        store.commit_claim(claim1).unwrap();
-        store.save_to_asset(&ap, signer.as_ref(), &op).unwrap();
-        store.commit_claim(claim_capture).unwrap();
-        store.save_to_asset(&op, signer.as_ref(), &op).unwrap();
-        store.commit_claim(claim2).unwrap();
-        store.save_to_asset(&op, signer.as_ref(), &op).unwrap();
-
-        // write to new file
-        println!("Provenance: {}\n", store.provenance_path().unwrap());
-
-        let mut report = StatusTracker::default();
-
-        // read from new file
-        let new_store = Store::load_from_asset(&op, true, &mut report).unwrap();
-
-        // can  we get by the ingredient data back
-        let _some_binary_data: Vec<u8> = vec![
-            0x0d, 0x0e, 0x0a, 0x0d, 0x0b, 0x0e, 0x0e, 0x0f, 0x0a, 0x0d, 0x0b, 0x0e, 0x0a, 0x0d,
-            0x0b, 0x0e,
-        ];
-
-        // dump store and compare to original
-        for claim in new_store.claims() {
-            let _restored_json = claim
-                .to_json(AssertionStoreJsonFormat::OrderedList, false)
-                .unwrap();
-            let _orig_json = store
-                .get_claim(claim.label())
-                .unwrap()
-                .to_json(AssertionStoreJsonFormat::OrderedList, false)
-                .unwrap();
-
-            println!(
-                "Claim: {} \n{}",
-                claim.label(),
-                claim
-                    .to_json(AssertionStoreJsonFormat::OrderedListNoBinary, true)
-                    .expect("could not restore from json")
-            );
-
-            for hashed_uri in claim.assertions() {
-                let (label, instance) = Claim::assertion_label_from_link(&hashed_uri.url());
-                claim
-                    .get_claim_assertion(&label, instance)
-                    .expect("Should find assertion");
-            }
-        }
-    }
-
-    #[test]
-    #[cfg(feature = "file_io")]
-    fn test_webp_jumbf_generation() {
-        let ap = fixture_path("sample1.webp");
-        let temp_dir = tempdirectory().expect("temp dir");
-        let op = temp_dir_path(&temp_dir, "sample1.webp");
-
-        // Create claims store.
-        let mut store = Store::new();
-
-        // Create a new claim.
-        let claim1 = create_test_claim().unwrap();
-
-        // Create a new claim.
-        let mut claim2 = Claim::new("Photoshop", Some("Adobe"), 1);
-        create_editing_claim(&mut claim2).unwrap();
-
-        // Create a 3rd party claim
-        let mut claim_capture = Claim::new("capture", Some("claim_capture"), 1);
-        create_capture_claim(&mut claim_capture).unwrap();
-
-        // Do we generate JUMBF?
-        let signer = test_signer(SigningAlg::Ps256);
-
-        // Move the claim to claims list. Note this is not real, the claims would have to be signed in between commits
-        store.commit_claim(claim1).unwrap();
-        store.save_to_asset(&ap, signer.as_ref(), &op).unwrap();
-        store.commit_claim(claim_capture).unwrap();
-        store.save_to_asset(&op, signer.as_ref(), &op).unwrap();
-        store.commit_claim(claim2).unwrap();
-        store.save_to_asset(&op, signer.as_ref(), &op).unwrap();
-
-        // write to new file
-        println!("Provenance: {}\n", store.provenance_path().unwrap());
-
-        let mut report = StatusTracker::default();
-
-        // read from new file
-        let new_store = Store::load_from_asset(&op, true, &mut report).unwrap();
-
-        // can  we get by the ingredient data back
-        let _some_binary_data: Vec<u8> = vec![
-            0x0d, 0x0e, 0x0a, 0x0d, 0x0b, 0x0e, 0x0e, 0x0f, 0x0a, 0x0d, 0x0b, 0x0e, 0x0a, 0x0d,
-            0x0b, 0x0e,
-        ];
-
-        // dump store and compare to original
-        for claim in new_store.claims() {
-            let _restored_json = claim
-                .to_json(AssertionStoreJsonFormat::OrderedList, false)
-                .unwrap();
-            let _orig_json = store
-                .get_claim(claim.label())
-                .unwrap()
-                .to_json(AssertionStoreJsonFormat::OrderedList, false)
-                .unwrap();
-
-            println!(
-                "Claim: {} \n{}",
-                claim.label(),
-                claim
-                    .to_json(AssertionStoreJsonFormat::OrderedListNoBinary, true)
-                    .expect("could not restore from json")
-            );
-
-            for hashed_uri in claim.assertions() {
-                let (label, instance) = Claim::assertion_label_from_link(&hashed_uri.url());
-                claim
-                    .get_claim_assertion(&label, instance)
-                    .expect("Should find assertion");
-            }
-        }
-    }
-
-    #[test]
-    #[cfg(feature = "file_io")]
     fn test_heic() {
         let ap = fixture_path("sample1.heic");
-        let temp_dir = tempdirectory().expect("temp dir");
+        let temp_dir = tempdir().expect("temp dir");
         let op = temp_dir_path(&temp_dir, "sample1.heic");
 
         // Create claims store.
@@ -5024,7 +5024,7 @@
     #[cfg(feature = "file_io")]
     fn test_avif() {
         let ap = fixture_path("sample1.avif");
-        let temp_dir = tempdirectory().expect("temp dir");
+        let temp_dir = tempdir().expect("temp dir");
         let op = temp_dir_path(&temp_dir, "sample1.avif");
 
         // Create claims store.
@@ -5068,7 +5068,7 @@
     #[cfg(feature = "file_io")]
     fn test_heif() {
         let ap = fixture_path("sample1.heif");
-        let temp_dir = tempdirectory().expect("temp dir");
+        let temp_dir = tempdir().expect("temp dir");
         let op = temp_dir_path(&temp_dir, "sample1.heif");
 
         // Create claims store.
@@ -5217,7 +5217,7 @@
 
         // test adding to actual image
         let ap = fixture_path("earth_apollo17.jpg");
-        let temp_dir = tempdirectory().expect("temp dir");
+        let temp_dir = tempdir().expect("temp dir");
         let op = temp_dir_path(&temp_dir, "earth_apollo17.jpg");
 
         // get default store with default claim
@@ -5258,7 +5258,7 @@
 
         // test adding to actual image
         let ap = fixture_path("earth_apollo17.jpg");
-        let temp_dir = tempdirectory().expect("temp dir");
+        let temp_dir = tempdir().expect("temp dir");
         let op = temp_dir_path(&temp_dir, "earth_apollo17.jpg");
 
         // get default store with default claim
@@ -5298,7 +5298,7 @@
         search_bytes: &[u8],
         replace_bytes: &[u8],
     ) -> StatusTracker {
-        let temp_dir = tempdirectory().expect("temp dir");
+        let temp_dir = tempdir().expect("temp dir");
         let path = temp_fixture_path(&temp_dir, fixture_name);
         patch_file(&path, search_bytes, replace_bytes).expect("patch_file");
         let mut report = StatusTracker::default();
@@ -5316,7 +5316,7 @@
 
         // test adding to actual image
         let ap = fixture_path("earth_apollo17.jpg");
-        let temp_dir = tempdirectory().expect("temp dir");
+        let temp_dir = tempdir().expect("temp dir");
         let op = temp_dir_path(&temp_dir, "update_manifest.jpg");
 
         // get default store with default claim
@@ -5477,7 +5477,7 @@
     fn test_bmff_jumbf_generation() {
         // test adding to actual image
         let ap = fixture_path("video1.mp4");
-        let temp_dir = tempdirectory().expect("temp dir");
+        let temp_dir = tempdir().expect("temp dir");
         let op = temp_dir_path(&temp_dir, "video1.mp4");
 
         // Create claims store.
@@ -5559,7 +5559,7 @@
     fn test_external_manifest_sidecar() {
         // test adding to actual image
         let ap = fixture_path("libpng-test.png");
-        let temp_dir = tempdirectory().expect("temp dir");
+        let temp_dir = tempdir().expect("temp dir");
         let op = temp_dir_path(&temp_dir, "libpng-test-c2pa.png");
 
         let sidecar = op.with_extension(MANIFEST_STORE_EXT);
@@ -5599,7 +5599,7 @@
         // test adding to actual image
         let ap = fixture_path(file_name);
         let extension = ap.extension().unwrap().to_str().unwrap();
-        let temp_dir = tempdirectory().expect("temp dir");
+        let temp_dir = tempdir().expect("temp dir");
         let mut op = temp_dir_path(&temp_dir, file_name);
         op.set_extension(extension);
 
@@ -5669,7 +5669,7 @@
     fn test_user_guid_external_manifest_embedded() {
         // test adding to actual image
         let ap = fixture_path("libpng-test.png");
-        let temp_dir = tempdirectory().expect("temp dir");
+        let temp_dir = tempdir().expect("temp dir");
         let op = temp_dir_path(&temp_dir, "libpng-test-c2pa.png");
 
         let sidecar = op.with_extension(MANIFEST_STORE_EXT);
@@ -5722,7 +5722,7 @@
     fn test_external_manifest_from_memory() {
         // test adding to actual image
         let ap = fixture_path("libpng-test.png");
-        let temp_dir = tempdirectory().expect("temp dir");
+        let temp_dir = tempdir().expect("temp dir");
         let op = temp_dir_path(&temp_dir, "libpng-test-c2pa.png");
 
         let sidecar = op.with_extension(MANIFEST_STORE_EXT);
@@ -5827,7 +5827,7 @@
     fn test_tiff_jumbf_generation() {
         // test adding to actual image
         let ap = fixture_path("TUSCANY.TIF");
-        let temp_dir = tempdirectory().expect("temp dir");
+        let temp_dir = tempdir().expect("temp dir");
         let op = temp_dir_path(&temp_dir, "TUSCANY-OUTPUT.TIF");
 
         // Create claims store.
@@ -5957,7 +5957,7 @@
         out_stream.write_all(&after_buf).unwrap();
 
         // save to output file
-        let temp_dir = tempdirectory().unwrap();
+        let temp_dir = tempdir().unwrap();
         let output = temp_dir_path(&temp_dir, "boxhash-out.jpg");
         let mut output_file = std::fs::OpenOptions::new()
             .read(true)
@@ -6041,7 +6041,7 @@
         out_stream.write_all(&after_buf).unwrap();
 
         // save to output file
-        let temp_dir = tempdirectory().unwrap();
+        let temp_dir = tempdir().unwrap();
         let output = temp_dir_path(&temp_dir, "boxhash-out.jpg");
         let mut output_file = std::fs::OpenOptions::new()
             .read(true)
@@ -6083,7 +6083,7 @@
             .get_data_hashed_manifest_placeholder(signer.reserve_size(), "jpeg")
             .unwrap();
 
-        let temp_dir = tempdirectory().unwrap();
+        let temp_dir = tempdir().unwrap();
         let output = temp_dir_path(&temp_dir, "boxhash-out.jpg");
         let mut output_file = std::fs::OpenOptions::new()
             .read(true)
@@ -6151,7 +6151,7 @@
             .get_data_hashed_manifest_placeholder(Signer::reserve_size(&signer), "jpeg")
             .unwrap();
 
-        let temp_dir = tempdirectory().unwrap();
+        let temp_dir = tempdir().unwrap();
         let output = temp_dir_path(&temp_dir, "boxhash-out.jpg");
         let mut output_file = std::fs::OpenOptions::new()
             .read(true)
@@ -6222,7 +6222,7 @@
             .get_data_hashed_manifest_placeholder(Signer::reserve_size(&signer), "jpeg")
             .unwrap();
 
-        let temp_dir = tempdirectory().unwrap();
+        let temp_dir = tempdir().unwrap();
         let output = temp_dir_path(&temp_dir, "boxhash-out.jpg");
         let mut output_file = std::fs::OpenOptions::new()
             .read(true)
@@ -6319,7 +6319,7 @@
 
         // test adding to actual image
         let ap = fixture_path("C.jpg");
-        let temp_dir = tempdirectory().expect("temp dir");
+        let temp_dir = tempdir().expect("temp dir");
         let op = temp_dir_path(&temp_dir, "C-placed.jpg");
 
         // Create claims store.
@@ -6654,12 +6654,13 @@
     fn test_fragmented_jumbf_generation() {
         // test adding to actual image
 
-        let tempdir = tempdirectory().expect("temp dir");
+        let tempdir = tempdir().expect("temp dir");
         let output_path = tempdir.path();
 
         // search folders for init segments
         for init in glob::glob(
-            fixture_path("bunny/**/BigBuckBunny_2s_init.mp4")
+            fixture_path("bunny/**/
+BigBuckBunny_2s_init.mp4")
                 .to_str()
                 .unwrap(),
         )
@@ -6768,4 +6769,5 @@
 
         assert_eq!(reader.validation_state(), crate::ValidationState::Invalid);
     }
-}+}
+*/