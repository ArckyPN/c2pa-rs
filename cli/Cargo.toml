--- conflicted
+++ resolved
@@ -36,12 +36,11 @@
 serde = { version = "1.0", features = ["derive"] }
 serde_derive = "1.0"
 serde_json = "1.0"
-tempfile = "3.3"
+tempfile = "3.20"
 treeline = "0.1.0"
 pem = "3.0.3"
 url = "2.5.0"
 
-<<<<<<< HEAD
 # Live
 bytes = "1.10.1"
 chrono = "0.4.40"
@@ -50,18 +49,17 @@
 itertools = "0.8.0"
 m3u8-rs = { version = "6.0.0", path = "../../m3u8-rs"}
 regex = "1.11.1"
+reqwest = { version = "0.12.4", features = ["blocking"] }
 rocket = { version = "0.5.1", features = ["json"] }
 rocket_cors = "0.6.0"
-=======
+
 [target.'cfg(not(target_os = "wasi"))'.dependencies]
 async-std = { version = "1.12", features = ["attributes"] }
-reqwest = { version = "0.12.4", features = ["blocking"] }
 tokio = { version = "1.44.2", features = ["rt", "rt-multi-thread"] }
 
 [target.'cfg(target_os = "wasi")'.dependencies]
 wasi = "0.14"
 wstd = "0.5"
->>>>>>> 4476f50d
 
 [dev-dependencies]
 mockall = "0.13.0"
